import mock
import os
import testtools
from pydantic import AnyHttpUrl


from shakenfist import exceptions
from shakenfist import images
from shakenfist import image_resolver_cirros
from shakenfist import image_resolver_ubuntu
from shakenfist.tests import test_shakenfist
from shakenfist.config import SFConfigBase

TEST_DIR = os.path.dirname(os.path.abspath(__file__))


with open('%s/files/qemu-img-info' % TEST_DIR) as f:
    QEMU_IMG_OUT = f.read()

with open('%s/files/cirros-download' % TEST_DIR) as f:
    CIRROS_DOWNLOAD_HTML = f.read()

with open('%s/files/cirros-MD5SUMS-0.3.4' % TEST_DIR) as f:
    CIRROS_MD5SUM_0_3_4 = f.read()

with open('%s/files/ubuntu-MD5SUMS-bionic' % TEST_DIR) as f:
    UBUNTU_MD5SUM_BIONIC = f.read()

with open('%s/files/ubuntu-MD5SUMS-groovy' % TEST_DIR) as f:
    UBUNTU_MD5SUM_GROOVY = f.read()

with open('%s/files/ubuntu-download' % TEST_DIR) as f:
    UBUNTU_DOWNLOAD_HTML = f.read()


class FakeResponse(object):
    def __init__(self, status, text, headers={}):
        self.status_code = status
        self.text = text
        self.headers = headers

    def iter_content(self, chunk_size=None):
        for i in range(10):
            yield 'AAAAAAAAAA'

    def close(self):
        pass


class FakeImage(object):
    def __init__(self, url='http://somewhere'):
        self.url = url

    def unique_label(self):
        return ('image', self.url)


class FakeConfig(SFConfigBase):
    STORAGE_PATH: str = '/a/b/c'
    NODE_NAME: str = 'sf-245'
    DOWNLOAD_URL_CIRROS: AnyHttpUrl = ('http://download.cirros-cloud.net/%(vernum)s/'
                                       'cirros-%(vernum)s-x86_64-disk.img')

    DOWNLOAD_URL_UBUNTU: AnyHttpUrl = ('https://cloud-images.ubuntu.com/%(vername)s/current/'
                                       '%(vername)s-server-cloudimg-amd64.img')


fake_config = FakeConfig()


class ImageUtilsTestCase(test_shakenfist.ShakenFistTestCase):
<<<<<<< HEAD
    def setUp(self):
        super().setUp()

        fake_config = FakeConfig()

        self.config = mock.patch('shakenfist.config.parsed',
                                 fake_config)
        self.mock_config = self.config.start()
        self.addCleanup(self.config.stop)
=======
    @mock.patch('shakenfist.configuration.config.get', return_value='/a/b/c')
>>>>>>> 53878169
    @mock.patch('os.path.exists', return_value=True)
    def test_get_cache_path(self, mock_exists):
        p = images._get_cache_path()
        mock_exists.assert_called_with('/a/b/c/image_cache')
        self.assertEqual('/a/b/c/image_cache', p)

<<<<<<< HEAD
    @mock.patch('os.path.exists', return_value=False)
    @mock.patch('os.makedirs')
    def test_get_cache_path_create(self, mock_makedirs, mock_exists):
=======
    @mock.patch('shakenfist.configuration.config.get', return_value='/a/b/c')
    @mock.patch('os.path.exists', return_value=False)
    @mock.patch('os.makedirs')
    def test_get_cache_path_create(self,
                                   mock_makedirs, mock_exists, mock_config):
>>>>>>> 53878169
        p = images._get_cache_path()
        mock_exists.assert_called_with('/a/b/c/image_cache')
        mock_makedirs.assert_called_with('/a/b/c/image_cache')
        self.assertEqual('/a/b/c/image_cache', p)


class ImageResolversTestCase(test_shakenfist.ShakenFistTestCase):
    def setUp(self):
        super().setUp()

        fake_config = FakeConfig()

        self.config = mock.patch('shakenfist.config.parsed',
                                 fake_config)
        self.mock_config = self.config.start()
        self.addCleanup(self.config.stop)
    @mock.patch('requests.get', side_effect=[
        FakeResponse(200, CIRROS_DOWNLOAD_HTML),
        FakeResponse(200, ''),  # Handle no file available
        FakeResponse(200, CIRROS_DOWNLOAD_HTML),
        FakeResponse(200, CIRROS_MD5SUM_0_3_4),
        FakeResponse(200, CIRROS_DOWNLOAD_HTML),
    ])
    def test_resolve_cirros(self, mock_get):
        u = image_resolver_cirros.resolve('cirros')
        self.assertEqual(
            ('http://download.cirros-cloud.net/0.5.1/cirros-0.5.1-x86_64-disk.img',
             None),
            u)

        u = image_resolver_cirros.resolve('cirros:0.3.4')
        self.assertEqual(
            ('http://download.cirros-cloud.net/0.3.4/cirros-0.3.4-x86_64-disk.img',
             'ee1eca47dc88f4879d8a229cc70a07c6'),
            u)

        self.assertRaises(exceptions.VersionSpecificationError,
                          image_resolver_cirros.resolve, 'cirros***')

    @mock.patch('requests.get', return_value=FakeResponse(404, None))
    def test_resolve_cirros_error(self, mock_get):
        self.assertRaises(exceptions.HTTPError,
                          image_resolver_cirros.resolve, 'cirros')

    @mock.patch('requests.get', side_effect=[
        FakeResponse(200, UBUNTU_DOWNLOAD_HTML),
        FakeResponse(200, UBUNTU_MD5SUM_GROOVY),
        FakeResponse(200, UBUNTU_DOWNLOAD_HTML),
        FakeResponse(200, UBUNTU_MD5SUM_BIONIC),
        FakeResponse(200, UBUNTU_DOWNLOAD_HTML),
        FakeResponse(200, UBUNTU_MD5SUM_BIONIC),
        FakeResponse(200, UBUNTU_DOWNLOAD_HTML),
    ])
    @mock.patch('shakenfist.image_resolver_ubuntu.UBUNTU_URL',
                'https://cloud-images.ubuntu.com')
    def test_resolve_ubuntu(self, mock_get):
        u = image_resolver_ubuntu.resolve('ubuntu')
        self.assertEqual(
            ('https://cloud-images.ubuntu.com/groovy/current/'
             'groovy-server-cloudimg-amd64.img',
             '1c19b08060b9feb1cd0e7ee28fd463fb'),
            u)

        u = image_resolver_ubuntu.resolve('ubuntu:bionic')
        self.assertEqual(
            ('https://cloud-images.ubuntu.com/bionic/current/'
             'bionic-server-cloudimg-amd64.img',
             'ed44b9745b8d62bcbbc180b5f36c24bb'),
            u)

        u = image_resolver_ubuntu.resolve('ubuntu:18.04')
        self.assertEqual(
            ('https://cloud-images.ubuntu.com/bionic/current/'
             'bionic-server-cloudimg-amd64.img',
             'ed44b9745b8d62bcbbc180b5f36c24bb'),
            u)

        self.assertRaises(exceptions.VersionSpecificationError,
                          image_resolver_ubuntu.resolve, 'ubuntu***')

    @mock.patch('requests.get', return_value=FakeResponse(404, None))
    def test_resolve_ubuntu_error(self, mock_get):
        self.assertRaises(exceptions.HTTPError,
                          image_resolver_ubuntu.resolve, 'ubuntu')


class ImageObjectTestCase(test_shakenfist.ShakenFistTestCase):
    def setUp(self):
        super().setUp()

        fake_config = FakeConfig()

        self.config = mock.patch('shakenfist.config.parsed',
                                 fake_config)
        self.mock_config = self.config.start()
        self.addCleanup(self.config.stop)
    @mock.patch('shakenfist.image_resolver_cirros.resolve',
                return_value=('!!!cirros!!!', '123abc'))
    @mock.patch('shakenfist.image_resolver_ubuntu.resolve',
                return_value=('!!!ubuntu!!!', '123abc'))
    @mock.patch('shakenfist.db.get_image_metadata', return_value=None)
    @mock.patch('os.makedirs')
    def test_resolve_image(self, mock_mkdirs, mock_exists, mock_ubuntu,
                           mock_centos):
        img = images.Image.from_url('win10')
        self.assertEqual('win10', img.url)

        img = images.Image.from_url('http://example.com/image')
        self.assertEqual('http://example.com/image', img.url)

        img = images.Image.from_url('cirros')
        self.assertEqual('!!!cirros!!!', img.url)

        img = images.Image.from_url('ubuntu')
        self.assertEqual('!!!ubuntu!!!', img.url)

    @mock.patch('shakenfist.db.get_image_metadata', return_value=None)
    @mock.patch('os.makedirs')
    def test_hash_image(self, mock_mkdirs, mock_get_meta):
        img = images.Image.from_url('http://example.com')
        self.assertEqual('f0e6a6a97042a4f1f1c87f5f7d44315b2d'
                         '852c2df5c7991cc66241bf7072d1c4', img.unique_ref)

    @mock.patch('requests.get',
                return_value=FakeResponse(
                    200, '',
                    headers={'Last-Modified': 'Tue, 10 Sep 2019 07:24:40 GMT',
                             'Content-Length': 200000}))
    @mock.patch('shakenfist.db.get_image_metadata',
                return_value={
                    'checksum': None,
                    'fetched': 'Tue, 20 Oct 2020 23:02:29 -0000',
                    'file_version': 1,
                    'modified': 'Tue, 10 Sep 2019 07:24:40 GMT',
                    'size': 200000,
                    'url': 'http://example.com',
                    'version': 1
                })
    @mock.patch('os.makedirs')
    def test_does_not_require_fetch(self, mock_mkdirs,
                                    mock_get_meta, mock_request_head):
        img = images.Image.from_url('http://example.com')
        dirty_fields = img._new_image_available(img._open_connection())
        self.assertEqual(1, img.file_version)
        self.assertEqual(False, dirty_fields)

    @mock.patch('shakenfist.db.get_image_metadata',
                return_value={
                    'checksum': None,
                    'fetched': 'Tue, 20 Oct 2020 23:02:29 -0000',
                    'file_version': 1,
                    'modified': 'Fri, 06 Mar 2020 19:19:05 GMT',
                    'size': 16338944,
                    'url': 'http://example.com',
                    'version': 999
                })
    @mock.patch('os.makedirs')
    def test_image_rejects_bad_packet(self, mock_mkdirs, mock_get_meta):
        with testtools.ExpectedException(exceptions.BadMetadataPacket):
            images.Image.from_url('http://example.com')

    @mock.patch('shakenfist.db.get_image_metadata', return_value=None)
    @mock.patch('os.makedirs')
    def test_image_stores_checksum(self, mock_mkdirs, mock_get_meta):
        img = images.Image.from_url('http://example.com', '1abab')
        self.assertEqual('1abab', img.checksum)

<<<<<<< HEAD
=======
    @mock.patch('shakenfist.configuration.config.get', return_value='sf-245')
>>>>>>> 53878169
    @mock.patch('shakenfist.db.get_image_metadata', return_value=None)
    @mock.patch('os.makedirs')
    @mock.patch('shakenfist.db.persist_image_metadata')
    def test_image_persist(self, mock_db_persist, mock_mkdirs, mock_get_meta):
        img = images.Image.from_url('http://example.com', '1abab')
        img.size = 1234
        img.file_version = 4
        img.persist()
        mock_db_persist.called_with(
            'f0e6a6a97042a4f1f1c87f5f7d44315b2d852c2df5c7991cc66241bf7072d1c4',
            'sf-245',
            {
                'url': 'http://example.com',
                'checksum': '1abab',
                'size': 1234,
                'modified': None,
                'fetched': None,
                'file_version': 4,
                'version': 1,
            })

<<<<<<< HEAD
=======
    @mock.patch('shakenfist.configuration.config.get', return_value='/a/b/c')
>>>>>>> 53878169
    @mock.patch('shakenfist.db.get_image_metadata', return_value=None)
    @mock.patch('os.makedirs')
    def test_version_image_path(self, mock_mkdirs, mock_get_meta):
        img = images.Image.from_url('http://some.com')
        img.file_version = 1
        self.assertEqual('/a/b/c/image_cache/bbf155338660b476435'
                         '06f35a6f92ebaef11e630b17d33da88b8638d267763f4.v001',
                         img.version_image_path())

    @mock.patch('requests.get',
                return_value=FakeResponse(
                    200, '',
                    headers={'Last-Modified': 'Tue, 10 Sep 2019 07:24:40 GMT',
                             'Content-Length': 200000}))
    @mock.patch('shakenfist.db.get_image_metadata',
                return_value={
                    'checksum': None,
                    'fetched': 'Tue, 20 Oct 2020 23:02:29 -0000',
                    'file_version': 1,
                    'modified': 'Fri, 06 Mar 2020 19:19:05 GMT',
                    'size': 16338944,
                    'url': 'http://example.com',
                    'version': 1
                })
    @mock.patch('os.makedirs')
    def test_requires_fetch_due_age(self, mock_mkdirs,
                                    mock_get_meta, mock_request_head):
        img = images.Image.from_url('http://example.com')
        dirty_fields = img._new_image_available(img._open_connection())
        self.assertEqual(1, img.file_version)
        self.assertEqual(('modified', 'Fri, 06 Mar 2020 19:19:05 GMT',
                          'Tue, 10 Sep 2019 07:24:40 GMT'),
                         dirty_fields)

    @mock.patch('requests.get',
                return_value=FakeResponse(
                    200, '',
                    headers={'Last-Modified': 'Fri, 06 Mar 2020 19:19:05 GMT',
                             'Content-Length': 200001}))
    @mock.patch('shakenfist.db.get_image_metadata',
                return_value={
                    'checksum': None,
                    'fetched': 'Tue, 20 Oct 2020 23:02:29 -0000',
                    'file_version': 1,
                    'modified': 'Fri, 06 Mar 2020 19:19:05 GMT',
                    'size': 16338944,
                    'url': 'http://example.com',
                    'version': 1
                })
    @mock.patch('os.makedirs')
    def test_requires_fetch_due_size(self, mock_mkdirs,
                                     mock_get_meta, mock_request_head):
        img = images.Image.from_url('http://example.com')
        dirty_fields = img._new_image_available(img._open_connection())
        self.assertEqual(1, img.file_version)
        self.assertEqual(('size', 16338944, 200001), dirty_fields)

<<<<<<< HEAD
=======
    @mock.patch('shakenfist.configuration.config.get', return_value='/a/b/c')
>>>>>>> 53878169
    @mock.patch('shakenfist.db.get_image_metadata', return_value=None)
    @mock.patch('os.makedirs')
    @mock.patch('requests.get',
                return_value=FakeResponse(
                    200, '',
                    headers={'Last-Modified': 'Tue, 10 Sep 2019 07:24:40 GMT',
                             'Content-Length': 200000}))
    def test_fetch_image_new(self, mock_get,
                             mock_makedirs, mock_get_meta):
        img = images.Image.from_url('http://example.com')
        dirty_fields = img._new_image_available(img._open_connection())
        self.assertEqual(('modified', None, 'Tue, 10 Sep 2019 07:24:40 GMT'),
                         dirty_fields)

    @mock.patch('shakenfist.util.execute',
                return_value=(None, None))
    @mock.patch('os.path.exists', return_value=True)
    @mock.patch('shakenfist.db.get_lock')
    @mock.patch('shakenfist.db.add_event')
    def test_transcode_image_noop(self, mock_event, mock_lock, mock_exists,
                                  mock_execute):
        images._transcode(None, '/a/b/c/hash', FakeImage())
        mock_execute.assert_not_called()

    @mock.patch('shakenfist.util.execute',
                return_value=(None, None))
    @mock.patch('os.path.exists', return_value=False)
    @mock.patch('shakenfist.images.identify',
                return_value={'file format': 'qcow2'})
    @mock.patch('os.link')
    @mock.patch('shakenfist.db.get_lock')
    @mock.patch('shakenfist.db.add_event')
    def test_transcode_image_link(self, mock_event, mock_lock, mock_link,
                                  mock_identify, mock_exists, mock_execute):
        images._transcode(None, '/a/b/c/hash', FakeImage())
        mock_link.assert_called_with('/a/b/c/hash', '/a/b/c/hash.qcow2')
        mock_execute.assert_not_called()

    @mock.patch('shakenfist.util.execute',
                return_value=(None, None))
    @mock.patch('os.path.exists', return_value=False)
    @mock.patch('shakenfist.images.identify',
                return_value={'file format': 'raw'})
    @mock.patch('os.link')
    @mock.patch('shakenfist.db.get_lock')
    @mock.patch('shakenfist.db.add_event')
    def test_transcode_image_convert(self, mock_event, mock_lock, mock_link,
                                     mock_identify, mock_exists, mock_execute):
        images._transcode(None, '/a/b/c/hash', FakeImage())
        mock_link.assert_not_called()
        mock_execute.assert_called_with(
            None,
            'qemu-img convert -t none -O qcow2 /a/b/c/hash /a/b/c/hash.qcow2')

<<<<<<< HEAD
=======
    @mock.patch('shakenfist.configuration.config.get', return_value='/a/b/c')
>>>>>>> 53878169
    @mock.patch('shakenfist.db.get_image_metadata', return_value=None)
    @mock.patch('os.makedirs')
    @mock.patch('shakenfist.util.execute',
                return_value=(None, None))
    @mock.patch('os.path.exists', return_value=True)
    @mock.patch('shakenfist.images.identify',
                return_value={'virtual size': 8 * 1024 * 1024 * 1024})
    @mock.patch('os.link')
    def test_resize_image_noop(self, mock_link, mock_identify, mock_exists,
<<<<<<< HEAD
                               mock_execute, mock_makedirs, mock_get_meta):
=======
                               mock_execute, mock_makedirs, mock_get_meta,
                               mock_config):
>>>>>>> 53878169
        img = images.Image.from_url('http://example.com')
        img.resize(None, 8)
        mock_link.assert_not_called()
        mock_execute.assert_not_called()

<<<<<<< HEAD
=======
    @mock.patch('shakenfist.configuration.config.get', return_value='/a/b/c')
>>>>>>> 53878169
    @mock.patch('shakenfist.db.get_image_metadata', return_value=None)
    @mock.patch('os.makedirs')
    @mock.patch('shakenfist.util.execute',
                return_value=(None, None))
    @mock.patch('os.path.exists', return_value=False)
    @mock.patch('shakenfist.images.identify',
                return_value={'virtual size': 8 * 1024 * 1024 * 1024})
    @mock.patch('os.link')
    def test_resize_image_link(self, mock_link, mock_identify, mock_exists,
<<<<<<< HEAD
                               mock_execute, mock_makedirs, mock_get_meta):
=======
                               mock_execute, mock_makedirs, mock_get_meta,
                               mock_config):
>>>>>>> 53878169
        img = images.Image.from_url('http://example.com')
        img.resize(None, 8)
        mock_link.assert_called_with(
            '/a/b/c/image_cache/f0e6a6a97042a4f1f1c87f5f7d4'
            '4315b2d852c2df5c7991cc66241bf7072d1c4.v000',
            '/a/b/c/image_cache/f0e6a6a97042a4f1f1c87f5f7d4'
            '4315b2d852c2df5c7991cc66241bf7072d1c4.v000.qcow2.8G')
        mock_execute.assert_not_called()

<<<<<<< HEAD
=======
    @mock.patch('shakenfist.configuration.config.get', return_value='/a/b/c')
>>>>>>> 53878169
    @mock.patch('shakenfist.db.get_image_metadata', return_value=None)
    @mock.patch('os.makedirs')
    @mock.patch('shakenfist.util.execute',
                return_value=(None, None))
    @mock.patch('os.path.exists', return_value=False)
    @mock.patch('shakenfist.images.identify',
                return_value={'virtual size': 4 * 1024 * 1024 * 1024})
    @mock.patch('os.link')
    def test_resize_image_resize(self, mock_link, mock_identify, mock_exists,
<<<<<<< HEAD
                                 mock_execute, mock_makedirs, mock_get_meta):
=======
                                 mock_execute, mock_makedirs, mock_get_meta,
                                 mock_config):
>>>>>>> 53878169
        img = images.Image.from_url('http://example.com')
        img.resize(None, 8)
        mock_link.assert_not_called()
        mock_execute.assert_has_calls(
            [mock.call(
                None,
                ('qemu-img create -b '
                 '/a/b/c/image_cache/f0e6a6a97042a4f1f1c87f5f7d4431'
                 '5b2d852c2df5c7991cc66241bf7072d1c4.v000.qcow2 '
                 '-f qcow2 /a/b/c/image_cache/f0e6a6a97042a4f1f1c87f'
                 '5f7d44315b2d852c2df5c7991cc66241bf7072d1c4.v000.qcow2.8G 8G')
                )
             ]
        )

    @mock.patch('shakenfist.util.execute',
                return_value=(QEMU_IMG_OUT, None))
    @mock.patch('os.path.exists', return_value=True)
    def test_identify_image(self, mock_exists, mock_execute):
        d = images.identify('/tmp/foo')
        self.assertEqual({
            'cluster_size': 65536.0,
            'compat': 1.1,
            'corrupt': 'false',
            'disk size': 16777216.0,
            'file format': 'qcow2',
            'image': '/tmp/foo',
            'lazy refcounts': 'false',
            'refcount bits': 16.0,
            'virtual size': 117440512.0
        }, d)

    @mock.patch('shakenfist.util.execute',
                return_value=(None, None))
    @mock.patch('os.path.exists', return_value=False)
    def test_create_cow(self, mock_exists, mock_execute):
        images.create_cow(None, '/a/b/c/base', '/a/b/c/cow', 10)
        mock_execute.assert_called_with(
            None, 'qemu-img create -b /a/b/c/base -f qcow2 /a/b/c/cow 10G')

    @mock.patch('shakenfist.util.execute',
                return_value=(None, None))
    def test_snapshot(self, mock_execute):
        images.snapshot(None, '/a/b/c/base', '/a/b/c/snap')
        mock_execute.assert_called_with(
            None,
            'qemu-img convert --force-share -O qcow2 /a/b/c/base /a/b/c/snap')<|MERGE_RESOLUTION|>--- conflicted
+++ resolved
@@ -9,7 +9,7 @@
 from shakenfist import image_resolver_cirros
 from shakenfist import image_resolver_ubuntu
 from shakenfist.tests import test_shakenfist
-from shakenfist.config import SFConfigBase
+from shakenfist.configuration import SFConfigBase
 
 TEST_DIR = os.path.dirname(os.path.abspath(__file__))
 
@@ -69,36 +69,24 @@
 
 
 class ImageUtilsTestCase(test_shakenfist.ShakenFistTestCase):
-<<<<<<< HEAD
     def setUp(self):
         super().setUp()
 
         fake_config = FakeConfig()
 
-        self.config = mock.patch('shakenfist.config.parsed',
+        self.config = mock.patch('shakenfist.configuration.config',
                                  fake_config)
         self.mock_config = self.config.start()
         self.addCleanup(self.config.stop)
-=======
-    @mock.patch('shakenfist.configuration.config.get', return_value='/a/b/c')
->>>>>>> 53878169
     @mock.patch('os.path.exists', return_value=True)
     def test_get_cache_path(self, mock_exists):
         p = images._get_cache_path()
         mock_exists.assert_called_with('/a/b/c/image_cache')
         self.assertEqual('/a/b/c/image_cache', p)
 
-<<<<<<< HEAD
     @mock.patch('os.path.exists', return_value=False)
     @mock.patch('os.makedirs')
     def test_get_cache_path_create(self, mock_makedirs, mock_exists):
-=======
-    @mock.patch('shakenfist.configuration.config.get', return_value='/a/b/c')
-    @mock.patch('os.path.exists', return_value=False)
-    @mock.patch('os.makedirs')
-    def test_get_cache_path_create(self,
-                                   mock_makedirs, mock_exists, mock_config):
->>>>>>> 53878169
         p = images._get_cache_path()
         mock_exists.assert_called_with('/a/b/c/image_cache')
         mock_makedirs.assert_called_with('/a/b/c/image_cache')
@@ -111,7 +99,7 @@
 
         fake_config = FakeConfig()
 
-        self.config = mock.patch('shakenfist.config.parsed',
+        self.config = mock.patch('shakenfist.configuration.config',
                                  fake_config)
         self.mock_config = self.config.start()
         self.addCleanup(self.config.stop)
@@ -191,7 +179,7 @@
 
         fake_config = FakeConfig()
 
-        self.config = mock.patch('shakenfist.config.parsed',
+        self.config = mock.patch('shakenfist.configuration.config',
                                  fake_config)
         self.mock_config = self.config.start()
         self.addCleanup(self.config.stop)
@@ -266,10 +254,6 @@
         img = images.Image.from_url('http://example.com', '1abab')
         self.assertEqual('1abab', img.checksum)
 
-<<<<<<< HEAD
-=======
-    @mock.patch('shakenfist.configuration.config.get', return_value='sf-245')
->>>>>>> 53878169
     @mock.patch('shakenfist.db.get_image_metadata', return_value=None)
     @mock.patch('os.makedirs')
     @mock.patch('shakenfist.db.persist_image_metadata')
@@ -291,10 +275,6 @@
                 'version': 1,
             })
 
-<<<<<<< HEAD
-=======
-    @mock.patch('shakenfist.configuration.config.get', return_value='/a/b/c')
->>>>>>> 53878169
     @mock.patch('shakenfist.db.get_image_metadata', return_value=None)
     @mock.patch('os.makedirs')
     def test_version_image_path(self, mock_mkdirs, mock_get_meta):
@@ -352,10 +332,6 @@
         self.assertEqual(1, img.file_version)
         self.assertEqual(('size', 16338944, 200001), dirty_fields)
 
-<<<<<<< HEAD
-=======
-    @mock.patch('shakenfist.configuration.config.get', return_value='/a/b/c')
->>>>>>> 53878169
     @mock.patch('shakenfist.db.get_image_metadata', return_value=None)
     @mock.patch('os.makedirs')
     @mock.patch('requests.get',
@@ -410,10 +386,6 @@
             None,
             'qemu-img convert -t none -O qcow2 /a/b/c/hash /a/b/c/hash.qcow2')
 
-<<<<<<< HEAD
-=======
-    @mock.patch('shakenfist.configuration.config.get', return_value='/a/b/c')
->>>>>>> 53878169
     @mock.patch('shakenfist.db.get_image_metadata', return_value=None)
     @mock.patch('os.makedirs')
     @mock.patch('shakenfist.util.execute',
@@ -423,21 +395,12 @@
                 return_value={'virtual size': 8 * 1024 * 1024 * 1024})
     @mock.patch('os.link')
     def test_resize_image_noop(self, mock_link, mock_identify, mock_exists,
-<<<<<<< HEAD
                                mock_execute, mock_makedirs, mock_get_meta):
-=======
-                               mock_execute, mock_makedirs, mock_get_meta,
-                               mock_config):
->>>>>>> 53878169
         img = images.Image.from_url('http://example.com')
         img.resize(None, 8)
         mock_link.assert_not_called()
         mock_execute.assert_not_called()
 
-<<<<<<< HEAD
-=======
-    @mock.patch('shakenfist.configuration.config.get', return_value='/a/b/c')
->>>>>>> 53878169
     @mock.patch('shakenfist.db.get_image_metadata', return_value=None)
     @mock.patch('os.makedirs')
     @mock.patch('shakenfist.util.execute',
@@ -447,12 +410,7 @@
                 return_value={'virtual size': 8 * 1024 * 1024 * 1024})
     @mock.patch('os.link')
     def test_resize_image_link(self, mock_link, mock_identify, mock_exists,
-<<<<<<< HEAD
                                mock_execute, mock_makedirs, mock_get_meta):
-=======
-                               mock_execute, mock_makedirs, mock_get_meta,
-                               mock_config):
->>>>>>> 53878169
         img = images.Image.from_url('http://example.com')
         img.resize(None, 8)
         mock_link.assert_called_with(
@@ -462,10 +420,6 @@
             '4315b2d852c2df5c7991cc66241bf7072d1c4.v000.qcow2.8G')
         mock_execute.assert_not_called()
 
-<<<<<<< HEAD
-=======
-    @mock.patch('shakenfist.configuration.config.get', return_value='/a/b/c')
->>>>>>> 53878169
     @mock.patch('shakenfist.db.get_image_metadata', return_value=None)
     @mock.patch('os.makedirs')
     @mock.patch('shakenfist.util.execute',
@@ -475,12 +429,7 @@
                 return_value={'virtual size': 4 * 1024 * 1024 * 1024})
     @mock.patch('os.link')
     def test_resize_image_resize(self, mock_link, mock_identify, mock_exists,
-<<<<<<< HEAD
                                  mock_execute, mock_makedirs, mock_get_meta):
-=======
-                                 mock_execute, mock_makedirs, mock_get_meta,
-                                 mock_config):
->>>>>>> 53878169
         img = images.Image.from_url('http://example.com')
         img.resize(None, 8)
         mock_link.assert_not_called()
