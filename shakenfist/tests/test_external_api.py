import base64
import bcrypt
import json
import mock
from pydantic import IPvAnyAddress


<<<<<<< HEAD
from shakenfist import config
from shakenfist.config import SFConfigBase
=======
from shakenfist.configuration import config
>>>>>>> 53878169
from shakenfist.external_api import app as external_api
from shakenfist import ipmanager
from shakenfist import net
from shakenfist.tests import test_shakenfist


class FakeResponse(object):
    def __init__(self, status_code, text):
        self.status_code = status_code
        self.text = text

    def json(self):
        return json.loads(self.text)


class FakeScheduler(object):
    def place_instance(self, *args, **kwargs):
        return config.node_name()


class FakeInstance(object):
    def __init__(self, namespace=None):
        self.db_entry = {'namespace': namespace}

    def unique_label(self):
        return ('instance', self.db_entry['uuid'])


def _encode_key(key):
    return bcrypt.hashpw(key.encode('utf-8'), bcrypt.gensalt())


def _clean_traceback(resp):
    if 'traceback' in resp:
        del resp['traceback']
    return resp


class AuthTestCase(test_shakenfist.ShakenFistTestCase):
    def setUp(self):
        super(AuthTestCase, self).setUp()

        external_api.TESTING = True
        external_api.app.testing = True
        external_api.app.debug = False
        self.client = external_api.app.test_client()

    def test_post_auth_no_args(self):
        resp = self.client.post('/auth', data=json.dumps({}))
        self.assertEqual(400, resp.status_code)
        self.assertEqual(
            {
                'error': 'missing namespace in request',
                'status': 400
            },
            resp.get_json())

    def test_post_auth_no_key(self):
        resp = self.client.post(
            '/auth', data=json.dumps({'namespace': 'banana'}))
        self.assertEqual(400, resp.status_code)
        self.assertEqual(
            {
                'error': 'missing key in request',
                'status': 400
            },
            resp.get_json())

    def test_post_auth_bad_parameter(self):
        resp = self.client.post(
            '/auth', data=json.dumps({'namespace': 'banana', 'keyyy': 'pwd'}))
        self.assertEqual(400, resp.status_code)
        self.assertEqual(
            {
                'error': "post() got an unexpected keyword argument 'keyyy'",
                'status': 400
            },
            _clean_traceback(resp.get_json()))

    def test_post_auth_key_non_string(self):
        resp = self.client.post(
            '/auth', data=json.dumps({'namespace': 'banana', 'key': 1234}))
        self.assertEqual(400, resp.status_code)
        self.assertEqual(
            {
                'error': 'key is not a string',
                'status': 400
            },
            resp.get_json())

    @mock.patch('shakenfist.external_api.app.Auth._get_keys',
                return_value=(None, [_encode_key('cheese')]))
    def test_post_auth(self, mock_get_keys):
        resp = self.client.post(
            '/auth', data=json.dumps({'namespace': 'banana', 'key': 'cheese'}))
        self.assertEqual(200, resp.status_code)
        self.assertIn('access_token', resp.get_json())

    @mock.patch('shakenfist.external_api.app.Auth._get_keys',
                return_value=('cheese', [_encode_key('bacon')]))
    def test_post_auth_not_authorized(self, mock_get_keys):
        resp = self.client.post(
            '/auth', data=json.dumps({'namespace': 'banana', 'key': 'hamster'}))
        self.assertEqual(401, resp.status_code)
        self.assertEqual(
            {
                'error': 'unauthorized',
                'status': 401
            },
            resp.get_json())

    @mock.patch('shakenfist.etcd.get',
                return_value={
                    'service_key': 'cheese',
                    'keys': {
                        'key1': str(base64.b64encode(_encode_key('bacon')), 'utf-8'),
                        'key2': str(base64.b64encode(_encode_key('sausage')), 'utf-8')
                    }
                })
    def test_post_auth_service_key(self, mock_get):
        resp = self.client.post(
            '/auth', data=json.dumps({'namespace': 'banana', 'key': 'cheese'}))
        self.assertEqual(200, resp.status_code)
        self.assertIn('access_token', resp.get_json())

    def test_no_auth_header(self):
        resp = self.client.post('/auth/namespaces',
                                data=json.dumps({
                                    'namespace': 'foo'
                                }))
        self.assertEqual(401, resp.status_code)
        self.assertEqual(
            {
                'error': 'Missing Authorization Header',
                'status': 401
            },
            _clean_traceback(resp.get_json()))

    def test_auth_header_wrong(self):
        resp = self.client.post('/auth/namespaces',
                                headers={'Authorization': 'l33thacker'},
                                data=json.dumps({
                                    'namespace': 'foo'
                                }))
        self.assertEqual(
            {
                'error': "Bad Authorization header. Expected value 'Bearer <JWT>'",
                'status': 401
            },
            _clean_traceback(resp.get_json()))
        self.assertEqual(401, resp.status_code)

    def test_auth_header_bad_jwt(self):
        resp = self.client.post('/auth/namespaces',
                                headers={'Authorization': 'Bearer l33thacker'},
                                data=json.dumps({
                                    'namespace': 'foo'
                                }))
        self.assertEqual(
            {
                'error': 'invalid JWT in Authorization header',
                'status': 401
            },
            _clean_traceback(resp.get_json()))
        self.assertEqual(401, resp.status_code)


class ExternalApiTestCase(test_shakenfist.ShakenFistTestCase):
    def setUp(self):
        super(ExternalApiTestCase, self).setUp()

        self.add_event = mock.patch(
            'shakenfist.db.add_event')
        self.mock_add_event = self.add_event.start()
        self.addCleanup(self.add_event.stop)

        self.scheduler = mock.patch(
            'shakenfist.scheduler.Scheduler', FakeScheduler)
        self.mock_scheduler = self.scheduler.start()
        self.addCleanup(self.scheduler.stop)

        external_api.TESTING = True
        external_api.app.testing = True
        external_api.app.debug = False
        self.client = external_api.app.test_client()

        # Make a fake auth token
        self.get_keys = mock.patch(
            'shakenfist.external_api.app.Auth._get_keys',
            return_value=('foo', ['bar'])
        )
        self.mock_get_keys = self.get_keys.start()
        self.addCleanup(self.get_keys.stop)

        resp = self.client.post(
            '/auth', data=json.dumps({'namespace': 'system', 'key': 'foo'}))
        print(resp.get_json())
        self.assertEqual(200, resp.status_code)
        self.auth_header = 'Bearer %s' % resp.get_json()['access_token']


class ExternalApiGeneralTestCase(ExternalApiTestCase):
    def setUp(self):
        super(ExternalApiGeneralTestCase, self).setUp()

    def test_get_root(self):
        resp = self.client.get('/')
        self.assertEqual('Shaken Fist REST API service',
                         resp.get_data().decode('utf-8'))
        self.assertEqual(200, resp.status_code)
        self.assertEqual('text/plain; charset=utf-8', resp.content_type)

    def test_auth_add_key_missing_args(self):
        resp = self.client.post('/auth/namespaces',
                                headers={'Authorization': self.auth_header},
                                data=json.dumps({}))
        self.assertEqual(400, resp.status_code)
        self.assertEqual(
            {
                'error': 'no namespace specified',
                'status': 400
            },
            resp.get_json())

    @mock.patch('shakenfist.db.get_lock')
    @mock.patch('shakenfist.etcd.get', return_value=None)
    @mock.patch('shakenfist.etcd.put')
    def test_auth_add_key_missing_keyname(self, mock_put, mock_get, mock_lock):
        resp = self.client.post('/auth/namespaces',
                                headers={'Authorization': self.auth_header},
                                data=json.dumps({
                                    'namespace': 'foo'
                                }))
        self.assertEqual(200, resp.status_code)
        self.assertEqual('foo', resp.get_json())

    @mock.patch('shakenfist.db.get_lock')
    @mock.patch('shakenfist.etcd.get', return_value=None)
    @mock.patch('shakenfist.etcd.put')
    def test_auth_add_key_missing_key(self, mock_put, mock_get, mock_lock):
        resp = self.client.post('/auth/namespaces',
                                headers={'Authorization': self.auth_header},
                                data=json.dumps({
                                    'namespace': 'foo',
                                    'key_name': 'bernard'
                                }))
        self.assertEqual(400, resp.status_code)
        self.assertEqual(
            {
                'error': 'no key specified',
                'status': 400
            },
            resp.get_json())

    @mock.patch('shakenfist.db.get_lock')
    @mock.patch('shakenfist.etcd.get', return_value=None)
    def test_auth_add_key_illegal_keyname(self, mock_get, mock_lock):
        resp = self.client.post('/auth/namespaces',
                                headers={'Authorization': self.auth_header},
                                data=json.dumps({
                                    'namespace': 'foo',
                                    'key_name': 'service_key',
                                    'key': 'cheese'
                                }))
        self.assertEqual(
            {
                'error': 'illegal key name',
                'status': 403
            },
            resp.get_json())
        self.assertEqual(403, resp.status_code)

    @mock.patch('shakenfist.db.get_lock')
    @mock.patch('shakenfist.etcd.get', return_value=None)
    @mock.patch('shakenfist.etcd.put')
    @mock.patch('bcrypt.hashpw', return_value='terminator'.encode('utf-8'))
    def test_auth_add_key_new_namespace(self, mock_hashpw, mock_put, mock_get, mock_lock):
        resp = self.client.post('/auth/namespaces',
                                headers={'Authorization': self.auth_header},
                                data=json.dumps({
                                    'namespace': 'foo',
                                    'key_name': 'bernard',
                                    'key': 'cheese'
                                }))
        self.assertEqual(200, resp.status_code)
        self.assertEqual('foo', resp.get_json())
        mock_put.assert_called_with(
            'namespace', None, 'foo',
            {'name': 'foo', 'keys': {'bernard': 'dGVybWluYXRvcg=='}})

    @mock.patch('shakenfist.etcd.get_all',
                return_value=[
                    {'name': 'aaa'}, {'name': 'bbb'}, {'name': 'ccc'}
                ])
    def test_get_namespaces(self, mock_get_all):
        resp = self.client.get('/auth/namespaces',
                               headers={'Authorization': self.auth_header})
        self.assertEqual(200, resp.status_code)
        self.assertEqual(['aaa', 'bbb', 'ccc'], resp.get_json())

    def test_delete_namespace_missing_args(self):
        resp = self.client.delete('/auth/namespaces',
                                  headers={'Authorization': self.auth_header})
        self.assertEqual(405, resp.status_code)
        self.assertEqual(
            {
                'message': 'The method is not allowed for the requested URL.'
            },
            resp.get_json())

    def test_delete_namespace_system(self):
        resp = self.client.delete('/auth/namespaces/system',
                                  headers={'Authorization': self.auth_header})
        self.assertEqual(403, resp.status_code)
        self.assertEqual(
            {
                'error': 'you cannot delete the system namespace',
                'status': 403
            },
            resp.get_json())

    @mock.patch('shakenfist.db.get_instances',
                return_value=[{'uuid': '123', 'state': 'created'}])
    def test_delete_namespace_with_instances(self, mock_get_instances):
        resp = self.client.delete('/auth/namespaces/foo',
                                  headers={'Authorization': self.auth_header})
        self.assertEqual(400, resp.status_code)
        self.assertEqual(
            {
                'error': 'you cannot delete a namespace with instances',
                'status': 400
            },
            resp.get_json())

    @mock.patch('shakenfist.db.get_instances', return_value=[])
    @mock.patch('shakenfist.db.get_networks',
                return_value=[{'uuid': '123', 'state': 'created'}])
    def test_delete_namespace_with_networks(self, mock_get_networks, mock_get_instances):
        resp = self.client.delete('/auth/namespaces/foo',
                                  headers={'Authorization': self.auth_header})
        self.assertEqual(400, resp.status_code)
        self.assertEqual(
            {
                'error': 'you cannot delete a namespace with networks',
                'status': 400
            },
            resp.get_json())

    def test_delete_namespace_key_missing_args(self):
        resp = self.client.delete('/auth/namespaces/system/',
                                  headers={'Authorization': self.auth_header})
        self.assertEqual(404, resp.status_code)
        self.assertEqual(None, resp.get_json())

    @mock.patch('shakenfist.db.get_lock')
    @mock.patch('shakenfist.etcd.get', return_value={'keys': {}})
    def test_delete_namespace_key_missing_key(self, mock_get, mock_lock):
        resp = self.client.delete('/auth/namespaces/system/keys/mykey',
                                  headers={'Authorization': self.auth_header})
        self.assertEqual(404, resp.status_code)
        self.assertEqual(
            {
                'error': 'key name not found in namespace',
                'status': 404
            },
            resp.get_json())

    @mock.patch('shakenfist.db.get_lock')
    @mock.patch('shakenfist.etcd.get', return_value={'keys': {'mykey': 'foo'}})
    @mock.patch('shakenfist.etcd.put')
    def test_delete_namespace_key(self, mock_put, mock_get, mock_lock):
        resp = self.client.delete('/auth/namespaces/system/keys/mykey',
                                  headers={'Authorization': self.auth_header})
        self.assertEqual(200, resp.status_code)
        mock_put.assert_called_with('namespace', None, 'system', {'keys': {}})

    @mock.patch('shakenfist.db.get_metadata', return_value={'a': 'a', 'b': 'b'})
    def test_get_namespace_metadata(self, mock_md_get):
        resp = self.client.get(
            '/auth/namespaces/foo/metadata', headers={'Authorization': self.auth_header})
        self.assertEqual({'a': 'a', 'b': 'b'}, resp.get_json())
        self.assertEqual(200, resp.status_code)
        self.assertEqual('application/json', resp.content_type)

    @mock.patch('shakenfist.db.get_metadata', return_value={})
    @mock.patch('shakenfist.db.persist_metadata')
    @mock.patch('shakenfist.db.get_lock')
    def test_put_namespace_metadata(self, mock_get_lock, mock_md_put,
                                    mock_md_get):
        resp = self.client.put('/auth/namespaces/foo/metadata/foo',
                               headers={'Authorization': self.auth_header},
                               data=json.dumps({
                                   'key': 'foo',
                                   'value': 'bar'
                               }))
        self.assertEqual(None, resp.get_json())
        self.assertEqual(200, resp.status_code)
        mock_md_put.assert_called_with('namespace', 'foo', {'foo': 'bar'})

    @mock.patch('shakenfist.db.get_metadata', return_value={})
    @mock.patch('shakenfist.db.persist_metadata')
    @mock.patch('shakenfist.db.get_lock')
    def test_post_namespace_metadata(self, mock_get_lock, mock_md_put,
                                     mock_md_get):
        resp = self.client.post('/auth/namespaces/foo/metadata',
                                headers={'Authorization': self.auth_header},
                                data=json.dumps({
                                    'key': 'foo',
                                    'value': 'bar'
                                }))
        self.assertEqual(None, resp.get_json())
        self.assertEqual(200, resp.status_code)
        mock_md_put.assert_called_with('namespace', 'foo', {'foo': 'bar'})

    @mock.patch('shakenfist.db.get_metadata', return_value={'foo': 'bar', 'real': 'smart'})
    @mock.patch('shakenfist.db.persist_metadata')
    @mock.patch('shakenfist.db.get_lock')
    def test_delete_namespace_metadata(self, mock_get_lock, mock_md_put,
                                       mock_md_get):
        resp = self.client.delete('/auth/namespaces/foo/metadata/foo',
                                  headers={'Authorization': self.auth_header})
        self.assertEqual(None, resp.get_json())
        self.assertEqual(200, resp.status_code)
        mock_md_put.assert_called_with('namespace', 'foo', {'real': 'smart'})

    @mock.patch('shakenfist.db.get_metadata', return_value={})
    @mock.patch('shakenfist.db.persist_metadata')
    @mock.patch('shakenfist.db.get_lock')
    def test_delete_namespace_metadata_bad_key(self, mock_get_lock,
                                               mock_md_put, mock_md_get):
        resp = self.client.delete('/auth/namespaces/foo/metadata/wrong',
                                  headers={'Authorization': self.auth_header})
        self.assertEqual({'error': 'key not found', 'status': 404},
                         resp.get_json())
        self.assertEqual(404, resp.status_code)

    @mock.patch('shakenfist.db.get_metadata', return_value={'foo': 'bar', 'real': 'smart'})
    @mock.patch('shakenfist.db.persist_metadata')
    @mock.patch('shakenfist.db.get_lock')
    def test_delete_namespace_metadata_no_keys(self, mock_get_lock,
                                               mock_md_put, mock_md_get):
        resp = self.client.delete('/auth/namespaces/foo/metadata/wrong',
                                  headers={'Authorization': self.auth_header})
        self.assertEqual({'error': 'key not found', 'status': 404},
                         resp.get_json())
        self.assertEqual(404, resp.status_code)

    @mock.patch('shakenfist.db.get_instance',
                return_value={'uuid': '123',
                              'name': 'banana',
                              'namespace': 'foo'})
    def test_get_instance(self, mock_get_instance):
        resp = self.client.get(
            '/instances/foo', headers={'Authorization': self.auth_header})
        self.assertEqual({'uuid': '123', 'name': 'banana', 'namespace': 'foo'},
                         resp.get_json())
        self.assertEqual(200, resp.status_code)
        self.assertEqual('application/json', resp.content_type)

    @mock.patch('shakenfist.db.get_instance', return_value=None)
    def test_get_instance_not_found(self, mock_get_instance):
        resp = self.client.get(
            '/instances/foo', headers={'Authorization': self.auth_header})
        self.assertEqual({'error': 'instance not found', 'status': 404},
                         resp.get_json())
        self.assertEqual(404, resp.status_code)
        self.assertEqual('application/json', resp.content_type)

    @mock.patch('shakenfist.db.get_instance',
                return_value={'uuid': 'foo',
                              'name': 'banana',
                              'namespace': 'foo'})
    @mock.patch('shakenfist.db.get_metadata', return_value={'a': 'a', 'b': 'b'})
    def test_get_instance_metadata(self, mock_get_instance, mock_md_get):
        resp = self.client.get(
            '/instances/foo/metadata', headers={'Authorization': self.auth_header})
        self.assertEqual({'a': 'a', 'b': 'b'}, resp.get_json())
        self.assertEqual('application/json', resp.content_type)
        self.assertEqual(200, resp.status_code)

    @mock.patch('shakenfist.db.get_instance',
                return_value={'uuid': 'foo',
                              'name': 'banana',
                              'namespace': 'foo'})
    @mock.patch('shakenfist.db.get_metadata', return_value={})
    @mock.patch('shakenfist.db.persist_metadata')
    @mock.patch('shakenfist.db.get_lock')
    def test_put_instance_metadata(self, mock_get_lock, mock_md_put,
                                   mock_md_get, mock_get_instance):
        resp = self.client.put('/instances/foo/metadata/foo',
                               headers={'Authorization': self.auth_header},
                               data=json.dumps({
                                   'key': 'foo',
                                   'value': 'bar'
                               }))
        self.assertEqual(None, resp.get_json())
        self.assertEqual(200, resp.status_code)
        mock_md_put.assert_called_with('instance', 'foo', {'foo': 'bar'})

    @mock.patch('shakenfist.db.get_instance',
                return_value={'uuid': 'foo',
                              'name': 'banana',
                              'namespace': 'foo'})
    @mock.patch('shakenfist.db.get_metadata', return_value={})
    @mock.patch('shakenfist.db.persist_metadata')
    @mock.patch('shakenfist.db.get_lock')
    def test_post_instance_metadata(self, mock_get_lock, mock_md_put,
                                    mock_md_get, mock_get_instance):
        resp = self.client.post('/instances/foo/metadata',
                                headers={'Authorization': self.auth_header},
                                data=json.dumps({
                                    'key': 'foo',
                                    'value': 'bar'
                                }))
        self.assertEqual(None, resp.get_json())
        self.assertEqual(200, resp.status_code)
        mock_md_put.assert_called_with('instance', 'foo', {'foo': 'bar'})

    @mock.patch('shakenfist.db.get_network',
                return_value={'uuid': 'foo',
                              'name': 'banana',
                              'namespace': 'foo'})
    @mock.patch('shakenfist.db.get_metadata', return_value={'a': 'a', 'b': 'b'})
    def test_get_network_metadata(self, mock_md_get, mock_get_network):
        resp = self.client.get(
            '/networks/foo/metadata', headers={'Authorization': self.auth_header})
        self.assertEqual({'a': 'a', 'b': 'b'}, resp.get_json())
        self.assertEqual(200, resp.status_code)
        self.assertEqual('application/json', resp.content_type)

    @mock.patch('shakenfist.db.get_network',
                return_value={'uuid': 'foo',
                              'name': 'banana',
                              'namespace': 'foo'})
    @mock.patch('shakenfist.db.get_metadata', return_value={})
    @mock.patch('shakenfist.db.persist_metadata')
    @mock.patch('shakenfist.db.get_lock')
    def test_put_network_metadata(self, mock_get_lock, mock_md_put,
                                  mock_md_get, mock_get_network):
        resp = self.client.put('/networks/foo/metadata/foo',
                               headers={'Authorization': self.auth_header},
                               data=json.dumps({
                                   'key': 'foo',
                                   'value': 'bar'
                               }))
        self.assertEqual(None, resp.get_json())
        self.assertEqual(200, resp.status_code)
        mock_md_put.assert_called_with('network', 'foo', {'foo': 'bar'})

    @mock.patch('shakenfist.db.get_network',
                return_value={'uuid': 'foo',
                              'name': 'banana',
                              'namespace': 'foo'})
    @mock.patch('shakenfist.db.get_metadata', return_value={})
    @mock.patch('shakenfist.db.persist_metadata')
    @mock.patch('shakenfist.db.get_lock')
    def test_post_network_metadata(self, mock_get_lock, mock_md_put,
                                   mock_md_get, mock_get_network):
        resp = self.client.post('/networks/foo/metadata',
                                headers={'Authorization': self.auth_header},
                                data=json.dumps({
                                    'key': 'foo',
                                    'value': 'bar'
                                }))
        self.assertEqual(None, resp.get_json())
        self.assertEqual(200, resp.status_code)
        mock_md_put.assert_called_with('network', 'foo', {'foo': 'bar'})

    @mock.patch('shakenfist.db.get_instance',
                return_value={'uuid': 'foo',
                              'name': 'banana',
                              'namespace': 'foo'})
    @mock.patch('shakenfist.db.get_metadata', return_value={'foo': 'bar', 'real': 'smart'})
    @mock.patch('shakenfist.db.persist_metadata')
    @mock.patch('shakenfist.db.get_lock')
    def test_delete_instance_metadata(self, mock_get_lock, mock_md_put,
                                      mock_md_get, mock_get_instance):
        resp = self.client.delete('/instances/foo/metadata/foo',
                                  headers={'Authorization': self.auth_header})
        self.assertEqual(None, resp.get_json())
        mock_md_put.assert_called_with('instance', 'foo', {'real': 'smart'})
        self.assertEqual(200, resp.status_code)

    @mock.patch('shakenfist.db.get_instance',
                return_value={'uuid': 'foo',
                              'name': 'banana',
                              'namespace': 'foo'})
    @mock.patch('shakenfist.db.get_metadata', return_value={'foo': 'bar', 'real': 'smart'})
    @mock.patch('shakenfist.db.persist_metadata')
    @mock.patch('shakenfist.db.get_lock')
    def test_delete_instance_metadata_bad_key(self, mock_get_lock,
                                              mock_md_put, mock_md_get,
                                              mock_get_instance):
        resp = self.client.delete('/instances/foo/metadata/wrong',
                                  headers={'Authorization': self.auth_header})
        self.assertEqual({'error': 'key not found', 'status': 404},
                         resp.get_json())
        self.assertEqual(404, resp.status_code)

    @mock.patch('shakenfist.db.get_network',
                return_value={'uuid': 'foo',
                              'name': 'banana',
                              'namespace': 'foo'})
    @mock.patch('shakenfist.db.get_metadata', return_value={'foo': 'bar', 'real': 'smart'})
    @mock.patch('shakenfist.db.persist_metadata')
    @mock.patch('shakenfist.db.get_lock')
    def test_delete_network_metadata(self, mock_get_lock, mock_md_put,
                                     mock_md_get, mock_get_network):
        resp = self.client.delete('/networks/foo/metadata/foo',
                                  headers={'Authorization': self.auth_header})
        self.assertEqual(None, resp.get_json())
        self.assertEqual(200, resp.status_code)
        mock_md_put.assert_called_with('network', 'foo', {'real': 'smart'})

    @mock.patch('shakenfist.db.get_network',
                return_value={'uuid': 'foo',
                              'name': 'banana',
                              'namespace': 'foo'})
    @mock.patch('shakenfist.db.get_metadata', return_value={'foo': 'bar', 'real': 'smart'})
    @mock.patch('shakenfist.db.persist_metadata')
    @mock.patch('shakenfist.db.get_lock')
    def test_delete_network_metadata_bad_key(self, mock_get_lock,
                                             mock_md_put, mock_md_get,
                                             mock_get_network):
        resp = self.client.delete('/networks/foo/metadata/wrong',
                                  headers={'Authorization': self.auth_header})
        self.assertEqual({'error': 'key not found', 'status': 404},
                         resp.get_json())
        self.assertEqual(404, resp.status_code)

    @mock.patch('shakenfist.db.get_nodes',
                return_value=[{
                    'fqdn': 'sf-1',
                    'ip': '192.168.72.240',
                    'lastseen': 1594952905.2100437,
                    'version': '0.0.1'
                },
                    {
                    'fqdn': 'sf-2',
                    'ip': '192.168.72.230',
                    'lastseen': 1594952904.8870885,
                    'version': '0.0.1'
                }])
    def test_get_node(self, mock_md_get):
        resp = self.client.get('/nodes',
                               headers={'Authorization': self.auth_header})
        self.assertEqual([{
            'name': 'sf-1',
            'ip': '192.168.72.240',
            'lastseen': 1594952905.2100437,
            'version': '0.0.1'
        },
            {
            'name': 'sf-2',
            'ip': '192.168.72.230',
            'lastseen': 1594952904.8870885,
            'version': '0.0.1'
        }],
            resp.get_json())
        self.assertEqual(200, resp.status_code)
        self.assertEqual('application/json', resp.content_type)


class ExternalApiInstanceTestCase(ExternalApiTestCase):
    def setUp(self):
        super(ExternalApiInstanceTestCase, self).setUp()

        def fake_virt_from_db(uuid):
            return {'uuid': uuid}

        self.virt_from_db = mock.patch('shakenfist.virt.from_db',
                                       fake_virt_from_db)
        self.mock_virt_from_db = self.virt_from_db.start()
        self.addCleanup(self.virt_from_db.stop)

<<<<<<< HEAD
        class FakeConfig(SFConfigBase):
            API_ASYNC_WAIT: int = 1
            LOG_METHOD_TRACE: int = 1

        fake_config = FakeConfig()

        self.config = mock.patch('shakenfist.config.parsed',
                                 fake_config)
=======
        def fake_config_instance(key):
            fc = {
                'API_ASYNC_WAIT': 1,
                'LOG_METHOD_TRACE': 1,
            }
            if key in fc:
                return fc[key]
            raise Exception('fake_config_instance() Unknown config key')

        self.config = mock.patch('shakenfist.configuration.config.get',
                                 fake_config_instance)
>>>>>>> 53878169
        self.mock_config = self.config.start()

        self.addCleanup(self.config.stop)

    @mock.patch('shakenfist.db.enqueue')
    @mock.patch('shakenfist.db.get_instances',
                return_value=[{
                    'namespace': 'system',
                    'node': 'sf-2',
                    'power_state': 'initial',
                    'state': 'created',
                    'uuid': '6a973b82-31b3-4780-93e4-04d99ae49f3f',
                },
                    {
                    'name': 'timma',
                    'namespace': 'system',
                    'node': 'sf-2',
                    'power_state': 'initial',
                    'state': 'created',
                    'uuid': '847b0327-9b17-4148-b4ed-be72b6722c17',
                }])
    @mock.patch('shakenfist.db.get_instance',
                return_value={
                    'state': 'deleted',
                },)
    @mock.patch('shakenfist.etcd.put')
    @mock.patch('shakenfist.db.get_lock')
    def test_delete_all_instances(self,
                                  mock_db_get_lock,
                                  mock_etcd_put,
                                  mock_get_instance,
                                  mock_get_instances,
                                  mock_enqueue):

        resp = self.client.delete('/instances',
                                  headers={'Authorization': self.auth_header},
                                  data=json.dumps({
                                      'confirm': True,
                                      'namespace': 'foo'
                                  }))
        self.assertEqual(['6a973b82-31b3-4780-93e4-04d99ae49f3f',
                          '847b0327-9b17-4148-b4ed-be72b6722c17'],
                         resp.get_json())
        self.assertEqual(200, resp.status_code)

    @mock.patch('shakenfist.db.enqueue')
    @mock.patch('shakenfist.db.get_instances',
                return_value=[{
                    'namespace': 'system',
                    'node': 'sf-2',
                    'power_state': 'initial',
                    'state': 'deleted',
                    'uuid': '6a973b82-31b3-4780-93e4-04d99ae49f3f',
                },
                    {
                    'name': 'timma',
                    'namespace': 'system',
                    'node': 'sf-2',
                    'power_state': 'initial',
                    'state': 'created',
                    'uuid': '847b0327-9b17-4148-b4ed-be72b6722c17',
                }])
    @mock.patch('shakenfist.db.get_instance',
                return_value={
                    'state': 'deleted',
                },)
    @mock.patch('shakenfist.etcd.put')
    @mock.patch('shakenfist.db.get_lock')
    def test_delete_all_instances_one_already_deleted(self,
                                                      mock_db_get_lock,
                                                      mock_etcd_put,
                                                      mock_get_instance,
                                                      mock_get_instances,
                                                      mock_enqueue):

        resp = self.client.delete('/instances',
                                  headers={'Authorization': self.auth_header},
                                  data=json.dumps({
                                      'confirm': True,
                                      'namespace': 'foo'
                                  }))
        self.assertEqual(['847b0327-9b17-4148-b4ed-be72b6722c17'],
                         resp.get_json())
        self.assertEqual(200, resp.status_code)

    def test_post_instance_no_disk(self):
        resp = self.client.post('/instances',
                                headers={'Authorization': self.auth_header},
                                data=json.dumps({
                                    'name': 'test_instance',
                                    'cpus': 1,
                                    'memory': 1024,
                                    'network': [],
                                    'disk': None,
                                    'ssh_key': None,
                                    'user_data': None,
                                    'placed_on': None,
                                    'namespace': None,
                                    'instance_uuid': None
                                }))
        self.assertEqual(
            {'error': 'instance must specify at least one disk', 'status': 400},
            resp.get_json())
        self.assertEqual(400, resp.status_code)

    def test_post_instance_invalid_disk(self):
        resp = self.client.post('/instances',
                                headers={'Authorization': self.auth_header},
                                data=json.dumps({
                                    'name': 'test_instance',
                                    'cpus': 1,
                                    'memory': 1024,
                                    'network': [],
                                    'disk': ['8@cirros'],
                                    'ssh_key': None,
                                    'user_data': None,
                                    'placed_on': None,
                                    'namespace': None,
                                    'instance_uuid': None
                                }))
        self.assertEqual(
            {'error': 'disk specification should contain JSON objects', 'status': 400},
            resp.get_json())
        self.assertEqual(400, resp.status_code)

    def test_post_instance_invalid_network(self):
        resp = self.client.post('/instances',
                                headers={'Authorization': self.auth_header},
                                data=json.dumps({
                                    'name': 'test_instance',
                                    'cpus': 1,
                                    'memory': 1024,
                                    'network': ['87c15186-5f73-4947-a9fb-2183c4951efc'],
                                    'disk': [{'size': 8,
                                              'base': 'cirros'}],
                                    'ssh_key': None,
                                    'user_data': None,
                                    'placed_on': None,
                                    'namespace': None,
                                    'instance_uuid': None
                                }))
        self.assertEqual(
            {'error': 'network specification should contain JSON objects', 'status': 400},
            resp.get_json())
        self.assertEqual(400, resp.status_code)

    def test_post_instance_invalid_network_uuid(self):
        resp = self.client.post('/instances',
                                headers={'Authorization': self.auth_header},
                                data=json.dumps({
                                    'name': 'test_instance',
                                    'cpus': 1,
                                    'memory': 1024,
                                    'network': [
                                        {'uuid': '87c15186-5f73-4947-a9fb-2183c4951efc'}],
                                    'disk': [{'size': 8,
                                              'base': 'cirros'}],
                                    'ssh_key': None,
                                    'user_data': None,
                                    'placed_on': None,
                                    'namespace': None,
                                    'instance_uuid': None
                                }))
        self.assertEqual(
            {'error': 'network specification is missing network_uuid', 'status': 400},
            resp.get_json())
        self.assertEqual(400, resp.status_code)

    def test_post_instance_only_system_allocates_uuids(self):
        resp = self.client.post(
            '/auth', data=json.dumps({'namespace': 'banana', 'key': 'foo'}))
        self.assertEqual(200, resp.status_code)
        non_system_auth_header = 'Bearer %s' % resp.get_json()['access_token']

        resp = self.client.post('/instances',
                                headers={
                                    'Authorization': non_system_auth_header},
                                data=json.dumps({
                                    'name': 'test_instance',
                                    'cpus': 1,
                                    'memory': 1024,
                                    'network': [
                                        {'network_uuid': '87c15186-5f73-4947-a9fb-2183c4951efc'}],
                                    'disk': [{'size': 8,
                                              'base': 'cirros'}],
                                    'ssh_key': None,
                                    'user_data': None,
                                    'placed_on': None,
                                    'namespace': None,
                                    'instance_uuid': 'cbc58e78-d9ec-4cd5-b417-f715849126e1'
                                }))
        self.assertEqual(
            {'error': 'only system can specify an instance uuid', 'status': 401},
            resp.get_json())
        self.assertEqual(401, resp.status_code)

    def test_post_instance_only_system_specifies_namespaces(self):
        resp = self.client.post(
            '/auth', data=json.dumps({'namespace': 'banana', 'key': 'foo'}))
        self.assertEqual(200, resp.status_code)
        non_system_auth_header = 'Bearer %s' % resp.get_json()['access_token']

        resp = self.client.post('/instances',
                                headers={
                                    'Authorization': non_system_auth_header},
                                data=json.dumps({
                                    'name': 'test_instance',
                                    'cpus': 1,
                                    'memory': 1024,
                                    'network': [
                                        {'network_uuid': '87c15186-5f73-4947-a9fb-2183c4951efc'}],
                                    'disk': [{'size': 8,
                                              'base': 'cirros'}],
                                    'ssh_key': None,
                                    'user_data': None,
                                    'placed_on': None,
                                    'namespace': 'gerkin',
                                    'instance_uuid': None
                                }))
        self.assertEqual(
            {'error': 'only admins can create resources in a different namespace',
             'status': 401},
            resp.get_json())
        self.assertEqual(401, resp.status_code)

    @mock.patch('shakenfist.virt.from_db', return_value=FakeInstance(namespace='foo'))
    @mock.patch('shakenfist.db.add_event')
    def test_post_instance_fails_ownership(self, mock_event, mock_virt_from_db):
        resp = self.client.post(
            '/auth', data=json.dumps({'namespace': 'banana', 'key': 'foo'}))
        self.assertEqual(200, resp.status_code)
        non_system_auth_header = 'Bearer %s' % resp.get_json()['access_token']

        resp = self.client.post('/instances',
                                headers={
                                    'Authorization': non_system_auth_header},
                                data=json.dumps({
                                    'name': 'test_instance',
                                    'cpus': 1,
                                    'memory': 1024,
                                    'network': [
                                        {'network_uuid': '87c15186-5f73-4947-a9fb-2183c4951efc'}],
                                    'disk': [{'size': 8,
                                              'base': 'cirros'}],
                                    'ssh_key': None,
                                    'user_data': None,
                                    'placed_on': None,
                                    'namespace': None,
                                    'instance_uuid': None
                                }))
        self.assertEqual({'error': 'instance not found',
                          'status': 404}, resp.get_json())
        self.assertEqual(404, resp.status_code)


class ExternalApiNetworkTestCase(ExternalApiTestCase):
    def setUp(self):
        super(ExternalApiNetworkTestCase, self).setUp()

<<<<<<< HEAD
        class FakeConfig(SFConfigBase):
            NODE_NAME: str = 'seriously'
            NODE_IP: IPvAnyAddress = IPvAnyAddress('127.0.0.1')
            NETWORK_NODE_IP: IPvAnyAddress = IPvAnyAddress('127.0.0.1')
            LOG_METHOD_TRACE: int = 1
            NODE_EGRESS_NIC: str = 'eth0'

        fake_config_network = FakeConfig()
        self.config = mock.patch('shakenfist.config.parsed',
=======
        def fake_config_network(key):
            fc = {
                'NODE_NAME': 'seriously',
                'NODE_IP': '127.0.0.1',
                'NETWORK_NODE_IP': '127.0.0.1',
                'LOG_METHOD_TRACE': 1,
                'NODE_EGRESS_NIC': 'eth0'
            }
            if key in fc:
                return fc[key]
            raise Exception('fake_config_network() Unknown config key')

        self.config = mock.patch('shakenfist.configuration.config.get',
>>>>>>> 53878169
                                 fake_config_network)
        self.mock_config = self.config.start()
        # Without this cleanup, other test classes will have
        # 'shakenfist.configuration.config.get' mocked during parallel testing
        # by stestr.
        self.addCleanup(self.config.stop)

    @mock.patch('shakenfist.db.get_networks',
                return_value=[{
                    'floating_gateway': '10.10.0.150',
                    'name': 'bob',
                    'state': 'created',
                    'uuid': '30f6da44-look-i-am-uuid',
                }])
    @mock.patch('shakenfist.db.get_network_interfaces', return_value=[])
    @mock.patch('shakenfist.db.get_ipmanager',
                return_value=ipmanager.NetBlock('10.0.0.0/24'))
    @mock.patch('shakenfist.net.Network.remove_dhcp')
    @mock.patch('shakenfist.net.Network.delete')
    @mock.patch('shakenfist.db.update_network_state')
    @mock.patch('shakenfist.etcd.put')
    @mock.patch('shakenfist.db.get_lock')
    def test_delete_all_networks(self,
                                 mock_db_get_lock,
                                 mock_etcd_put,
                                 mock_update_network_state,
                                 mock_delete,
                                 mock_remove_dhcp,
                                 mock_get_ipmanager,
                                 mock_db_get_network_interfaces,
                                 mock_db_get_networks):

        mock_network = mock.patch('shakenfist.net.from_db',
                                  return_value=net.Network({'uuid': 'foo'}))
        mock_network.start()
        self.addCleanup(mock_network.stop)

        resp = self.client.delete('/networks',
                                  headers={'Authorization': self.auth_header},
                                  data=json.dumps({
                                      'confirm': True,
                                      'namespace': 'foo'
                                  }))
        self.assertEqual(['30f6da44-look-i-am-uuid'],
                         resp.get_json())
        self.assertEqual(200, resp.status_code)

        mock_network.stop()

    @mock.patch('shakenfist.db.get_networks',
                return_value=[{
                    'floating_gateway': '10.10.0.150',
                    'name': 'bob',
                    'state': 'deleted',
                    'uuid': '30f6da44-look-i-am-uuid',
                }])
    @mock.patch('shakenfist.db.get_network_interfaces', return_value=[])
    @mock.patch('shakenfist.db.get_ipmanager',
                return_value=ipmanager.NetBlock('10.0.0.0/24'))
    @mock.patch('shakenfist.net.Network.remove_dhcp')
    @mock.patch('shakenfist.etcd.put')
    @mock.patch('shakenfist.db.get_lock')
    def test_delete_all_networks_none_to_delete(self,
                                                mock_db_get_lock,
                                                mock_etcd_put,
                                                mock_remove_dhcp,
                                                mock_get_ipmanager,
                                                mock_db_get_network_interfaces,
                                                mock_db_get_networks):

        resp = self.client.delete('/networks',
                                  headers={'Authorization': self.auth_header},
                                  data=json.dumps({
                                      'confirm': True,
                                      'namespace': 'foo'
                                  }))
        self.assertEqual([], resp.get_json())<|MERGE_RESOLUTION|>--- conflicted
+++ resolved
@@ -5,12 +5,7 @@
 from pydantic import IPvAnyAddress
 
 
-<<<<<<< HEAD
-from shakenfist import config
-from shakenfist.config import SFConfigBase
-=======
-from shakenfist.configuration import config
->>>>>>> 53878169
+from shakenfist.configuration import config, SFConfigBase
 from shakenfist.external_api import app as external_api
 from shakenfist import ipmanager
 from shakenfist import net
@@ -28,7 +23,7 @@
 
 class FakeScheduler(object):
     def place_instance(self, *args, **kwargs):
-        return config.node_name()
+        return config.NODE_NAME
 
 
 class FakeInstance(object):
@@ -686,28 +681,14 @@
         self.mock_virt_from_db = self.virt_from_db.start()
         self.addCleanup(self.virt_from_db.stop)
 
-<<<<<<< HEAD
         class FakeConfig(SFConfigBase):
             API_ASYNC_WAIT: int = 1
             LOG_METHOD_TRACE: int = 1
 
         fake_config = FakeConfig()
 
-        self.config = mock.patch('shakenfist.config.parsed',
+        self.config = mock.patch('shakenfist.configuration.config',
                                  fake_config)
-=======
-        def fake_config_instance(key):
-            fc = {
-                'API_ASYNC_WAIT': 1,
-                'LOG_METHOD_TRACE': 1,
-            }
-            if key in fc:
-                return fc[key]
-            raise Exception('fake_config_instance() Unknown config key')
-
-        self.config = mock.patch('shakenfist.configuration.config.get',
-                                 fake_config_instance)
->>>>>>> 53878169
         self.mock_config = self.config.start()
 
         self.addCleanup(self.config.stop)
@@ -967,7 +948,6 @@
     def setUp(self):
         super(ExternalApiNetworkTestCase, self).setUp()
 
-<<<<<<< HEAD
         class FakeConfig(SFConfigBase):
             NODE_NAME: str = 'seriously'
             NODE_IP: IPvAnyAddress = IPvAnyAddress('127.0.0.1')
@@ -976,22 +956,7 @@
             NODE_EGRESS_NIC: str = 'eth0'
 
         fake_config_network = FakeConfig()
-        self.config = mock.patch('shakenfist.config.parsed',
-=======
-        def fake_config_network(key):
-            fc = {
-                'NODE_NAME': 'seriously',
-                'NODE_IP': '127.0.0.1',
-                'NETWORK_NODE_IP': '127.0.0.1',
-                'LOG_METHOD_TRACE': 1,
-                'NODE_EGRESS_NIC': 'eth0'
-            }
-            if key in fc:
-                return fc[key]
-            raise Exception('fake_config_network() Unknown config key')
-
-        self.config = mock.patch('shakenfist.configuration.config.get',
->>>>>>> 53878169
+        self.config = mock.patch('shakenfist.configuration.config',
                                  fake_config_network)
         self.mock_config = self.config.start()
         # Without this cleanup, other test classes will have
