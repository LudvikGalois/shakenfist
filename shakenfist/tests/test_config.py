import mock

<<<<<<< HEAD
from shakenfist import config
=======
from shakenfist.configuration import config
from shakenfist import exceptions
>>>>>>> 53878169
from shakenfist.tests import test_shakenfist


class ConfigTestCase(test_shakenfist.ShakenFistTestCase):
    @mock.patch('socket.getfqdn', return_value='a.b.com')
    @mock.patch('socket.gethostbyname', return_value='1.1.1.1')
    def test_hostname(self, mock_hostname, mock_fqdn):
<<<<<<< HEAD
        conf = config.SFConfig()
=======
        config.parse()
>>>>>>> 53878169

        mock_fqdn.assert_called()
        mock_hostname.assert_called()

<<<<<<< HEAD
        self.assertEqual('a.b.com', str(conf.NODE_NAME))
        self.assertEqual('1.1.1.1', str(conf.NODE_IP))

    @mock.patch.dict('os.environ', {'SHAKENFIST_STORAGE_PATH': 'foo'})
    def test_string_override(self):
        conf = config.SFConfig()
        self.assertTrue(isinstance(conf.get('STORAGE_PATH'), str))
        self.assertEqual('foo', conf.get('STORAGE_PATH'))

    @mock.patch.dict('os.environ', {'SHAKENFIST_CPU_OVERCOMMIT_RATIO': '1'})
    def test_int_override(self):
        conf = config.SFConfig()
        self.assertTrue(isinstance(conf.CPU_OVERCOMMIT_RATIO, float))
        self.assertEqual(1, conf.CPU_OVERCOMMIT_RATIO)
=======
        self.assertEqual('a.b.com', config.get('NODE_NAME'))
        self.assertEqual('1.1.1.1', config.get('NODE_IP'))

    @mock.patch.dict('os.environ', {'SHAKENFIST_STORAGE_PATH': 'foo'})
    def test_string_override(self):
        config.parse()
        self.assertTrue(isinstance(config.get('STORAGE_PATH'), str))
        self.assertEqual('foo', config.get('STORAGE_PATH'))

    @mock.patch.dict('os.environ', {'SHAKENFIST_CPU_OVERCOMMIT_RATIO': '1'})
    def test_int_override(self):
        config.parse()
        self.assertTrue(isinstance(config.get('CPU_OVERCOMMIT_RATIO'), int))
        self.assertEqual(1, config.get('CPU_OVERCOMMIT_RATIO'))
>>>>>>> 53878169

    @mock.patch.dict('os.environ',
                     {'SHAKENFIST_RAM_SYSTEM_RESERVATION': '4.0'})
    def test_float_override(self):
<<<<<<< HEAD
        conf = config.SFConfig()
        self.assertTrue(isinstance(conf.RAM_SYSTEM_RESERVATION, float))
        self.assertEqual(4.0, conf.RAM_SYSTEM_RESERVATION)
=======
        config.parse()
        self.assertTrue(
            isinstance(config.get('RAM_SYSTEM_RESERVATION'), float))
        self.assertEqual(4.0, config.get('RAM_SYSTEM_RESERVATION'))
>>>>>>> 53878169

    @mock.patch.dict('os.environ',
                     {'SHAKENFIST_RAM_SYSTEM_RESERVATION': 'banana'})
    def test_bogus_override(self):
<<<<<<< HEAD
        self.assertRaises(ValueError, config.SFConfig)
=======
        self.assertRaises(ValueError, config.parse)

    @mock.patch.dict('shakenfist.configuration.CONFIG_DEFAULTS',
                     {'FOO': [1, 2, 3]})
    @mock.patch.dict('os.environ', {'SHAKENFIST_FOO': '[1, 4, 6]'})
    def test_bogus_default(self):
        self.assertRaises(exceptions.FlagException, config.parse)
>>>>>>> 53878169
<|MERGE_RESOLUTION|>--- conflicted
+++ resolved
@@ -1,11 +1,6 @@
 import mock
 
-<<<<<<< HEAD
-from shakenfist import config
-=======
-from shakenfist.configuration import config
-from shakenfist import exceptions
->>>>>>> 53878169
+from shakenfist.configuration import SFConfig
 from shakenfist.tests import test_shakenfist
 
 
@@ -13,72 +8,34 @@
     @mock.patch('socket.getfqdn', return_value='a.b.com')
     @mock.patch('socket.gethostbyname', return_value='1.1.1.1')
     def test_hostname(self, mock_hostname, mock_fqdn):
-<<<<<<< HEAD
-        conf = config.SFConfig()
-=======
-        config.parse()
->>>>>>> 53878169
+        conf = SFConfig()
 
         mock_fqdn.assert_called()
         mock_hostname.assert_called()
 
-<<<<<<< HEAD
         self.assertEqual('a.b.com', str(conf.NODE_NAME))
         self.assertEqual('1.1.1.1', str(conf.NODE_IP))
 
     @mock.patch.dict('os.environ', {'SHAKENFIST_STORAGE_PATH': 'foo'})
     def test_string_override(self):
-        conf = config.SFConfig()
+        conf = SFConfig()
         self.assertTrue(isinstance(conf.get('STORAGE_PATH'), str))
         self.assertEqual('foo', conf.get('STORAGE_PATH'))
 
     @mock.patch.dict('os.environ', {'SHAKENFIST_CPU_OVERCOMMIT_RATIO': '1'})
     def test_int_override(self):
-        conf = config.SFConfig()
+        conf = SFConfig()
         self.assertTrue(isinstance(conf.CPU_OVERCOMMIT_RATIO, float))
         self.assertEqual(1, conf.CPU_OVERCOMMIT_RATIO)
-=======
-        self.assertEqual('a.b.com', config.get('NODE_NAME'))
-        self.assertEqual('1.1.1.1', config.get('NODE_IP'))
-
-    @mock.patch.dict('os.environ', {'SHAKENFIST_STORAGE_PATH': 'foo'})
-    def test_string_override(self):
-        config.parse()
-        self.assertTrue(isinstance(config.get('STORAGE_PATH'), str))
-        self.assertEqual('foo', config.get('STORAGE_PATH'))
-
-    @mock.patch.dict('os.environ', {'SHAKENFIST_CPU_OVERCOMMIT_RATIO': '1'})
-    def test_int_override(self):
-        config.parse()
-        self.assertTrue(isinstance(config.get('CPU_OVERCOMMIT_RATIO'), int))
-        self.assertEqual(1, config.get('CPU_OVERCOMMIT_RATIO'))
->>>>>>> 53878169
 
     @mock.patch.dict('os.environ',
                      {'SHAKENFIST_RAM_SYSTEM_RESERVATION': '4.0'})
     def test_float_override(self):
-<<<<<<< HEAD
-        conf = config.SFConfig()
+        conf = SFConfig()
         self.assertTrue(isinstance(conf.RAM_SYSTEM_RESERVATION, float))
         self.assertEqual(4.0, conf.RAM_SYSTEM_RESERVATION)
-=======
-        config.parse()
-        self.assertTrue(
-            isinstance(config.get('RAM_SYSTEM_RESERVATION'), float))
-        self.assertEqual(4.0, config.get('RAM_SYSTEM_RESERVATION'))
->>>>>>> 53878169
 
     @mock.patch.dict('os.environ',
                      {'SHAKENFIST_RAM_SYSTEM_RESERVATION': 'banana'})
     def test_bogus_override(self):
-<<<<<<< HEAD
-        self.assertRaises(ValueError, config.SFConfig)
-=======
-        self.assertRaises(ValueError, config.parse)
-
-    @mock.patch.dict('shakenfist.configuration.CONFIG_DEFAULTS',
-                     {'FOO': [1, 2, 3]})
-    @mock.patch.dict('os.environ', {'SHAKENFIST_FOO': '[1, 4, 6]'})
-    def test_bogus_default(self):
-        self.assertRaises(exceptions.FlagException, config.parse)
->>>>>>> 53878169
+        self.assertRaises(ValueError, SFConfig)