--- conflicted
+++ resolved
@@ -5,7 +5,7 @@
 from shakenfist import exceptions
 from shakenfist import logutil
 from shakenfist import tasks
-from shakenfist.config import SFConfigBase
+from shakenfist.configuration import SFConfigBase
 from shakenfist.tests import test_shakenfist
 
 LOG, _ = logutil.setup(__name__)
@@ -23,11 +23,7 @@
     def setUp(self):
         super(ActualLockTestCase, self).setUp()
 
-<<<<<<< HEAD
-        self.config = mock.patch('shakenfist.config.parsed',
-=======
-        self.config = mock.patch('shakenfist.configuration.config.get',
->>>>>>> 53878169
+        self.config = mock.patch('shakenfist.configuration.config',
                                  fake_config)
         self.mock_config = self.config.start()
         self.addCleanup(self.config.stop)
